/* 
   Unix SMB/CIFS implementation.
   process incoming packets - main loop
   Copyright (C) Andrew Tridgell 1992-1998
   
   This program is free software; you can redistribute it and/or modify
   it under the terms of the GNU General Public License as published by
   the Free Software Foundation; either version 2 of the License, or
   (at your option) any later version.
   
   This program is distributed in the hope that it will be useful,
   but WITHOUT ANY WARRANTY; without even the implied warranty of
   MERCHANTABILITY or FITNESS FOR A PARTICULAR PURPOSE.  See the
   GNU General Public License for more details.
   
   You should have received a copy of the GNU General Public License
   along with this program; if not, write to the Free Software
   Foundation, Inc., 675 Mass Ave, Cambridge, MA 02139, USA.
*/

#include "includes.h"

extern uint16 global_smbpid;
extern int keepalive;
extern struct auth_context *negprot_global_auth_context;
extern int smb_echo_count;

struct timeval smb_last_time;

static char *InBuffer = NULL;
static char *OutBuffer = NULL;

/* 
 * Size of data we can send to client. Set
 *  by the client for all protocols above CORE.
 *  Set by us for CORE protocol.
 */
int max_send = BUFFER_SIZE;
/*
 * Size of the data we can receive. Set by us.
 * Can be modified by the max xmit parameter.
 */
int max_recv = BUFFER_SIZE;

extern int last_message;
extern int global_oplock_break;
extern userdom_struct current_user_info;
extern int smb_read_error;
SIG_ATOMIC_T reload_after_sighup = 0;
SIG_ATOMIC_T got_sig_term = 0;
BOOL global_machine_password_needs_changing = False;
extern int max_send;

/****************************************************************************
 Function to return the current request mid from Inbuffer.
****************************************************************************/

uint16 get_current_mid(void)
{
	return SVAL(InBuffer,smb_mid);
}

/****************************************************************************
 structure to hold a linked list of queued messages.
 for processing.
****************************************************************************/

static struct pending_message_list *smb_oplock_queue;
static struct pending_message_list *smb_sharing_violation_queue;
<<<<<<< HEAD

enum q_type { OPLOCK_QUEUE, SHARE_VIOLATION_QUEUE };

=======

enum q_type { OPLOCK_QUEUE, SHARE_VIOLATION_QUEUE };

>>>>>>> 369c89d3
/****************************************************************************
 Free up a message.
****************************************************************************/

static void free_queued_message(struct pending_message_list *msg)
{
	data_blob_free(&msg->buf);
	data_blob_free(&msg->private_data);
	SAFE_FREE(msg);
}

/****************************************************************************
 Function to push a message onto the tail of a linked list of smb messages ready
 for processing.
****************************************************************************/

<<<<<<< HEAD
static BOOL push_queued_message(enum q_type qt, char *buf, int msg_len, struct timeval *ptv, char *private, size_t private_len)
=======
static BOOL push_queued_message(enum q_type qt, char *buf, int msg_len, struct timeval *ptv, char *private_data, size_t private_len)
>>>>>>> 369c89d3
{
	struct pending_message_list *tmp_msg;
	struct pending_message_list *msg = SMB_MALLOC_P(struct pending_message_list);

	if(msg == NULL) {
		DEBUG(0,("push_message: malloc fail (1)\n"));
		return False;
	}

	memset(msg,'\0',sizeof(*msg));

	msg->buf = data_blob(buf, msg_len);
	if(msg->buf.data == NULL) {
		DEBUG(0,("push_message: malloc fail (2)\n"));
		SAFE_FREE(msg);
		return False;
	}

	if (ptv) {
		msg->msg_time = *ptv;
	}

<<<<<<< HEAD
	if (private) {
		msg->private_data = data_blob(private, private_len);
=======
	if (private_data) {
		msg->private_data = data_blob(private_data, private_len);
>>>>>>> 369c89d3
		if (msg->private_data.data == NULL) {
			DEBUG(0,("push_message: malloc fail (3)\n"));
			data_blob_free(&msg->buf);
			SAFE_FREE(msg);
			return False;
		}
	}

	if (qt == OPLOCK_QUEUE) {
		DLIST_ADD_END(smb_oplock_queue, msg, tmp_msg);
	} else {
		DLIST_ADD_END(smb_sharing_violation_queue, msg, tmp_msg);
	}

	DEBUG(10,("push_message: pushed message length %u on queue %s\n",
		(unsigned int)msg_len,
		qt == OPLOCK_QUEUE ? "smb_oplock_queue" : "smb_sharing_violation_queue" ));

	return True;
}

/****************************************************************************
 Function to push an oplock smb message onto a linked list of local smb messages ready
 for processing.
****************************************************************************/

BOOL push_oplock_pending_smb_message(char *buf, int msg_len)
{
	BOOL ret = push_queued_message(OPLOCK_QUEUE, buf, msg_len, NULL, NULL, 0);
	if (ret) {
		/* Push the MID of this packet on the signing queue. */
		srv_defer_sign_response(SVAL(buf,smb_mid));
	}
	return ret;
}

/****************************************************************************
 Function to delete a sharing violation open message by mid.
****************************************************************************/

void remove_sharing_violation_open_smb_message(uint16 mid)
{
	struct pending_message_list *pml;

	if (!lp_defer_sharing_violations()) {
		return;
	}

	for (pml = smb_sharing_violation_queue; pml; pml = pml->next) {
		if (mid == SVAL(pml->buf.data,smb_mid)) {
			DEBUG(10,("remove_sharing_violation_open_smb_message: deleting mid %u len %u\n",
				(unsigned int)mid, (unsigned int)pml->buf.length ));
			DLIST_REMOVE(smb_sharing_violation_queue, pml);
			free_queued_message(pml);
			return;
		}
	}
}

/****************************************************************************
 Move a sharing violation open retry message to the front of the list and
 schedule it for immediate processing.
****************************************************************************/

void schedule_sharing_violation_open_smb_message(uint16 mid)
{
	struct pending_message_list *pml;
	int i = 0;

	if (!lp_defer_sharing_violations()) {
		return;
	}

	for (pml = smb_sharing_violation_queue; pml; pml = pml->next) {
		uint16 msg_mid = SVAL(pml->buf.data,smb_mid);
		DEBUG(10,("schedule_sharing_violation_open_smb_message: [%d] msg_mid = %u\n", i++,
			(unsigned int)msg_mid ));
		if (mid == msg_mid) {
			DEBUG(10,("schedule_sharing_violation_open_smb_message: scheduling mid %u\n",
				mid ));
			pml->msg_time.tv_sec = 0;
			pml->msg_time.tv_usec = 0;
			DLIST_PROMOTE(smb_sharing_violation_queue, pml);
			return;
		}
	}

	DEBUG(10,("schedule_sharing_violation_open_smb_message: failed to find message mid %u\n",
		mid ));
}

/****************************************************************************
 Return true if this mid is on the deferred queue.
****************************************************************************/

BOOL open_was_deferred(uint16 mid)
{
	struct pending_message_list *pml;

	if (!lp_defer_sharing_violations()) {
		return False;
	}

	for (pml = smb_sharing_violation_queue; pml; pml = pml->next) {
		if (SVAL(pml->buf.data,smb_mid) == mid) {
			set_saved_error_triple(SMB_SUCCESS, 0, NT_STATUS_OK);
			return True;
		}
	}
	return False;
}

/****************************************************************************
 Return the message queued by this mid.
****************************************************************************/

struct pending_message_list *get_open_deferred_message(uint16 mid)
{
	struct pending_message_list *pml;

	if (!lp_defer_sharing_violations()) {
		return NULL;
	}

	for (pml = smb_sharing_violation_queue; pml; pml = pml->next) {
		if (SVAL(pml->buf.data,smb_mid) == mid) {
			return pml;
		}
	}
	return NULL;
}

/****************************************************************************
 Function to push a sharing violation open smb message onto a linked list of local smb messages ready
 for processing.
****************************************************************************/

<<<<<<< HEAD
BOOL push_sharing_violation_open_smb_message(struct timeval *ptv, char *private, size_t priv_len)
=======
BOOL push_sharing_violation_open_smb_message(struct timeval *ptv, char *private_data, size_t priv_len)
>>>>>>> 369c89d3
{
	uint16 mid = SVAL(InBuffer,smb_mid);
	struct timeval tv;
	SMB_BIG_INT tdif;

	if (!lp_defer_sharing_violations()) {
		return True;
	}

	tv = *ptv;
	tdif = tv.tv_sec;
	tdif *= 1000000;
	tdif += tv.tv_usec;

	/* Add on the timeout. */
	tdif += SHARING_VIOLATION_USEC_WAIT;
	
	tv.tv_sec = tdif / 1000000;
	tv.tv_usec = tdif % 1000000;
	
	DEBUG(10,("push_sharing_violation_open_smb_message: pushing message len %u mid %u\
 timeout time [%u.%06u]\n", (unsigned int) smb_len(InBuffer)+4, (unsigned int)mid,
		(unsigned int)tv.tv_sec, (unsigned int)tv.tv_usec));

	return push_queued_message(SHARE_VIOLATION_QUEUE, InBuffer,
<<<<<<< HEAD
			smb_len(InBuffer)+4, &tv, private, priv_len);
=======
			smb_len(InBuffer)+4, &tv, private_data, priv_len);
>>>>>>> 369c89d3
}

/****************************************************************************
 Do all async processing in here. This includes UDB oplock messages, kernel
 oplock messages, change notify events etc.
****************************************************************************/

static void async_processing(char *buffer, int buffer_len)
{
	DEBUG(10,("async_processing: Doing async processing.\n"));

	process_aio_queue();

	/* check for oplock messages (both UDP and kernel) */
	if (receive_local_message(buffer, buffer_len, 1)) {
		process_local_message(buffer, buffer_len);
	}

	/* Do the aio check again after receive_local_message as it does a select
	   and may have eaten our signal. */
	process_aio_queue();

	if (got_sig_term) {
		exit_server("Caught TERM signal");
	}

	/* check for async change notify events */
	process_pending_change_notify_queue(0);

	/* check for sighup processing */
	if (reload_after_sighup) {
		change_to_root_user();
		DEBUG(1,("Reloading services after SIGHUP\n"));
		reload_services(False);
		reload_after_sighup = 0;
	}
}

/****************************************************************************
  Do a select on an two fd's - with timeout. 

  If a local udp message has been pushed onto the
  queue (this can only happen during oplock break
  processing) call async_processing()

  If a pending smb message has been pushed onto the
  queue (this can only happen during oplock break
  processing) return this next.

  If the first smbfd is ready then read an smb from it.
  if the second (loopback UDP) fd is ready then read a message
  from it and setup the buffer header to identify the length
  and from address.
  Returns False on timeout or error.
  Else returns True.

The timeout is in milliseconds
****************************************************************************/

static BOOL receive_message_or_smb(char *buffer, int buffer_len, int timeout)
{
	fd_set fds;
	int selrtn;
	struct timeval to;
	struct timeval *pto;
	int maxfd;

	smb_read_error = 0;

 again:

	to.tv_sec = timeout / 1000;
	to.tv_usec = (timeout % 1000) * 1000;
	pto = timeout > 0 ? &to : NULL;

	/*
	 * Note that this call must be before processing any SMB
	 * messages as we need to synchronously process any messages
	 * we may have sent to ourselves from the previous SMB.
	 */
	message_dispatch();

	/*
	 * Check to see if we already have a message on the smb queue.
	 * If so - copy and return it.
	 */
  	if(smb_oplock_queue != NULL) {
		struct pending_message_list *msg = smb_oplock_queue;
		memcpy(buffer, msg->buf.data, MIN(buffer_len, msg->buf.length));
  
		/* Free the message we just copied. */
		DLIST_REMOVE(smb_oplock_queue, msg);
		free_queued_message(msg);
		
		DEBUG(5,("receive_message_or_smb: returning queued smb message.\n"));
		return True;
	}

	/*
	 * Check to see if we already have a message on the deferred open queue
	 * and it's time to schedule.
	 */
  	if(smb_sharing_violation_queue != NULL) {
		BOOL pop_message = False;
		struct pending_message_list *msg = smb_sharing_violation_queue;

		if (msg->msg_time.tv_sec == 0 && msg->msg_time.tv_usec == 0) {
			pop_message = True;
		} else {
			struct timeval tv;
			SMB_BIG_INT tdif;

			GetTimeOfDay(&tv);
			tdif = usec_time_diff(&msg->msg_time, &tv);
			if (tdif <= 0) {
				/* Timed out. Schedule...*/
				pop_message = True;
				DEBUG(10,("receive_message_or_smb: queued message timed out.\n"));
			} else {
				/* Make a more accurate select timeout. */
				to.tv_sec = tdif / 1000000;
				to.tv_usec = tdif % 1000000;
				pto = &to;
				DEBUG(10,("receive_message_or_smb: select with timeout of [%u.%06u]\n",
					(unsigned int)pto->tv_sec, (unsigned int)pto->tv_usec ));
			}
		}

		if (pop_message) {
			memcpy(buffer, msg->buf.data, MIN(buffer_len, msg->buf.length));
  
			/* We leave this message on the queue so the open code can
			   know this is a retry. */
			DEBUG(5,("receive_message_or_smb: returning deferred open smb message.\n"));
			return True;
		}
	}

	/*
	 * Setup the select read fd set.
	 */

	FD_ZERO(&fds);

	/*
	 * Ensure we process oplock break messages by preference.
	 * We have to do this before the select, after the select
	 * and if the select returns EINTR. This is due to the fact
	 * that the selects called from async_processing can eat an EINTR
	 * caused by a signal (we can't take the break message there).
	 * This is hideously complex - *MUST* be simplified for 3.0 ! JRA.
	 */

	if (oplock_message_waiting(&fds)) {
		DEBUG(10,("receive_message_or_smb: oplock_message is waiting.\n"));
		async_processing(buffer, buffer_len);
		/*
		 * After async processing we must go and do the select again, as
		 * the state of the flag in fds for the server file descriptor is
		 * indeterminate - we may have done I/O on it in the oplock processing. JRA.
		 */
		goto again;
	}
	
	FD_SET(smbd_server_fd(),&fds);
	maxfd = setup_oplock_select_set(&fds);

	selrtn = sys_select(MAX(maxfd,smbd_server_fd())+1,&fds,NULL,NULL,pto);

	/* if we get EINTR then maybe we have received an oplock
	   signal - treat this as select returning 1. This is ugly, but
	   is the best we can do until the oplock code knows more about
	   signals */
	if (selrtn == -1 && errno == EINTR) {
		async_processing(buffer, buffer_len);
		/*
		 * After async processing we must go and do the select again, as
		 * the state of the flag in fds for the server file descriptor is
		 * indeterminate - we may have done I/O on it in the oplock processing. JRA.
		 */
		goto again;
	}

	/* Check if error */
	if (selrtn == -1) {
		/* something is wrong. Maybe the socket is dead? */
		smb_read_error = READ_ERROR;
		return False;
	} 
    
	/* Did we timeout ? */
	if (selrtn == 0) {
		smb_read_error = READ_TIMEOUT;
		return False;
	}

	/*
	 * Ensure we process oplock break messages by preference.
	 * This is IMPORTANT ! Otherwise we can starve other processes
	 * sending us an oplock break message. JRA.
	 */

	if (oplock_message_waiting(&fds)) {
		async_processing(buffer, buffer_len);
		/*
		 * After async processing we must go and do the select again, as
		 * the state of the flag in fds for the server file descriptor is
		 * indeterminate - we may have done I/O on it in the oplock processing. JRA.
		 */
		goto again;
	}
	
	return receive_smb(smbd_server_fd(), buffer, 0);
}

/****************************************************************************
Get the next SMB packet, doing the local message processing automatically.
****************************************************************************/

BOOL receive_next_smb(char *inbuf, int bufsize, int timeout)
{
	BOOL got_keepalive;
	BOOL ret;

	do {
		ret = receive_message_or_smb(inbuf,bufsize,timeout);
		
		got_keepalive = (ret && (CVAL(inbuf,0) == SMBkeepalive));
	} while (ret && got_keepalive);

	return ret;
}

/****************************************************************************
 We're terminating and have closed all our files/connections etc.
 If there are any pending local messages we need to respond to them
 before termination so that other smbds don't think we just died whilst
 holding oplocks.
****************************************************************************/

void respond_to_all_remaining_local_messages(void)
{
	char buffer[1024];

	/*
	 * Assert we have no exclusive open oplocks.
	 */

	if(get_number_of_exclusive_open_oplocks()) {
		DEBUG(0,("respond_to_all_remaining_local_messages: PANIC : we have %d exclusive oplocks.\n",
			get_number_of_exclusive_open_oplocks() ));
		return;
	}

	/*
	 * Keep doing receive_local_message with a 1 ms timeout until
	 * we have no more messages.
	 */

	while(receive_local_message(buffer, sizeof(buffer), 1)) {
		/* Deal with oplock break requests from other smbd's. */
		process_local_message(buffer, sizeof(buffer));
	}

	return;
}


/*
These flags determine some of the permissions required to do an operation 

Note that I don't set NEED_WRITE on some write operations because they
are used by some brain-dead clients when printing, and I don't want to
force write permissions on print services.
*/
#define AS_USER (1<<0)
#define NEED_WRITE (1<<1)
#define TIME_INIT (1<<2)
#define CAN_IPC (1<<3)
#define AS_GUEST (1<<5)
#define QUEUE_IN_OPLOCK (1<<6)
#define DO_CHDIR (1<<7)

/* 
   define a list of possible SMB messages and their corresponding
   functions. Any message that has a NULL function is unimplemented -
   please feel free to contribute implementations!
*/
static const struct smb_message_struct {
	const char *name;
	int (*fn)(connection_struct *conn, char *, char *, int, int);
	int flags;
} smb_messages[256] = {

/* 0x00 */ { "SMBmkdir",reply_mkdir,AS_USER | NEED_WRITE},
/* 0x01 */ { "SMBrmdir",reply_rmdir,AS_USER | NEED_WRITE},
/* 0x02 */ { "SMBopen",reply_open,AS_USER | QUEUE_IN_OPLOCK },
/* 0x03 */ { "SMBcreate",reply_mknew,AS_USER},
/* 0x04 */ { "SMBclose",reply_close,AS_USER | CAN_IPC },
/* 0x05 */ { "SMBflush",reply_flush,AS_USER},
/* 0x06 */ { "SMBunlink",reply_unlink,AS_USER | NEED_WRITE | QUEUE_IN_OPLOCK},
/* 0x07 */ { "SMBmv",reply_mv,AS_USER | NEED_WRITE | QUEUE_IN_OPLOCK},
/* 0x08 */ { "SMBgetatr",reply_getatr,AS_USER},
/* 0x09 */ { "SMBsetatr",reply_setatr,AS_USER | NEED_WRITE},
/* 0x0a */ { "SMBread",reply_read,AS_USER},
/* 0x0b */ { "SMBwrite",reply_write,AS_USER | CAN_IPC },
/* 0x0c */ { "SMBlock",reply_lock,AS_USER},
/* 0x0d */ { "SMBunlock",reply_unlock,AS_USER},
/* 0x0e */ { "SMBctemp",reply_ctemp,AS_USER | QUEUE_IN_OPLOCK },
/* 0x0f */ { "SMBmknew",reply_mknew,AS_USER}, 
/* 0x10 */ { "SMBchkpth",reply_chkpth,AS_USER},
/* 0x11 */ { "SMBexit",reply_exit,DO_CHDIR},
/* 0x12 */ { "SMBlseek",reply_lseek,AS_USER},
/* 0x13 */ { "SMBlockread",reply_lockread,AS_USER},
/* 0x14 */ { "SMBwriteunlock",reply_writeunlock,AS_USER},
/* 0x15 */ { NULL, NULL, 0 },
/* 0x16 */ { NULL, NULL, 0 },
/* 0x17 */ { NULL, NULL, 0 },
/* 0x18 */ { NULL, NULL, 0 },
/* 0x19 */ { NULL, NULL, 0 },
/* 0x1a */ { "SMBreadbraw",reply_readbraw,AS_USER},
/* 0x1b */ { "SMBreadBmpx",reply_readbmpx,AS_USER},
/* 0x1c */ { "SMBreadBs",NULL,0 },
/* 0x1d */ { "SMBwritebraw",reply_writebraw,AS_USER},
/* 0x1e */ { "SMBwriteBmpx",reply_writebmpx,AS_USER},
/* 0x1f */ { "SMBwriteBs",reply_writebs,AS_USER},
/* 0x20 */ { "SMBwritec",NULL,0},
/* 0x21 */ { NULL, NULL, 0 },
/* 0x22 */ { "SMBsetattrE",reply_setattrE,AS_USER | NEED_WRITE },
/* 0x23 */ { "SMBgetattrE",reply_getattrE,AS_USER },
/* 0x24 */ { "SMBlockingX",reply_lockingX,AS_USER },
/* 0x25 */ { "SMBtrans",reply_trans,AS_USER | CAN_IPC },
/* 0x26 */ { "SMBtranss",NULL,AS_USER | CAN_IPC},
/* 0x27 */ { "SMBioctl",reply_ioctl,0},
/* 0x28 */ { "SMBioctls",NULL,AS_USER},
/* 0x29 */ { "SMBcopy",reply_copy,AS_USER | NEED_WRITE | QUEUE_IN_OPLOCK },
/* 0x2a */ { "SMBmove",NULL,AS_USER | NEED_WRITE | QUEUE_IN_OPLOCK },
/* 0x2b */ { "SMBecho",reply_echo,0},
/* 0x2c */ { "SMBwriteclose",reply_writeclose,AS_USER},
/* 0x2d */ { "SMBopenX",reply_open_and_X,AS_USER | CAN_IPC | QUEUE_IN_OPLOCK },
/* 0x2e */ { "SMBreadX",reply_read_and_X,AS_USER | CAN_IPC },
/* 0x2f */ { "SMBwriteX",reply_write_and_X,AS_USER | CAN_IPC },
/* 0x30 */ { NULL, NULL, 0 },
/* 0x31 */ { NULL, NULL, 0 },
/* 0x32 */ { "SMBtrans2", reply_trans2, AS_USER | CAN_IPC },
/* 0x33 */ { "SMBtranss2", reply_transs2, AS_USER},
/* 0x34 */ { "SMBfindclose", reply_findclose,AS_USER},
/* 0x35 */ { "SMBfindnclose", reply_findnclose, AS_USER},
/* 0x36 */ { NULL, NULL, 0 },
/* 0x37 */ { NULL, NULL, 0 },
/* 0x38 */ { NULL, NULL, 0 },
/* 0x39 */ { NULL, NULL, 0 },
/* 0x3a */ { NULL, NULL, 0 },
/* 0x3b */ { NULL, NULL, 0 },
/* 0x3c */ { NULL, NULL, 0 },
/* 0x3d */ { NULL, NULL, 0 },
/* 0x3e */ { NULL, NULL, 0 },
/* 0x3f */ { NULL, NULL, 0 },
/* 0x40 */ { NULL, NULL, 0 },
/* 0x41 */ { NULL, NULL, 0 },
/* 0x42 */ { NULL, NULL, 0 },
/* 0x43 */ { NULL, NULL, 0 },
/* 0x44 */ { NULL, NULL, 0 },
/* 0x45 */ { NULL, NULL, 0 },
/* 0x46 */ { NULL, NULL, 0 },
/* 0x47 */ { NULL, NULL, 0 },
/* 0x48 */ { NULL, NULL, 0 },
/* 0x49 */ { NULL, NULL, 0 },
/* 0x4a */ { NULL, NULL, 0 },
/* 0x4b */ { NULL, NULL, 0 },
/* 0x4c */ { NULL, NULL, 0 },
/* 0x4d */ { NULL, NULL, 0 },
/* 0x4e */ { NULL, NULL, 0 },
/* 0x4f */ { NULL, NULL, 0 },
/* 0x50 */ { NULL, NULL, 0 },
/* 0x51 */ { NULL, NULL, 0 },
/* 0x52 */ { NULL, NULL, 0 },
/* 0x53 */ { NULL, NULL, 0 },
/* 0x54 */ { NULL, NULL, 0 },
/* 0x55 */ { NULL, NULL, 0 },
/* 0x56 */ { NULL, NULL, 0 },
/* 0x57 */ { NULL, NULL, 0 },
/* 0x58 */ { NULL, NULL, 0 },
/* 0x59 */ { NULL, NULL, 0 },
/* 0x5a */ { NULL, NULL, 0 },
/* 0x5b */ { NULL, NULL, 0 },
/* 0x5c */ { NULL, NULL, 0 },
/* 0x5d */ { NULL, NULL, 0 },
/* 0x5e */ { NULL, NULL, 0 },
/* 0x5f */ { NULL, NULL, 0 },
/* 0x60 */ { NULL, NULL, 0 },
/* 0x61 */ { NULL, NULL, 0 },
/* 0x62 */ { NULL, NULL, 0 },
/* 0x63 */ { NULL, NULL, 0 },
/* 0x64 */ { NULL, NULL, 0 },
/* 0x65 */ { NULL, NULL, 0 },
/* 0x66 */ { NULL, NULL, 0 },
/* 0x67 */ { NULL, NULL, 0 },
/* 0x68 */ { NULL, NULL, 0 },
/* 0x69 */ { NULL, NULL, 0 },
/* 0x6a */ { NULL, NULL, 0 },
/* 0x6b */ { NULL, NULL, 0 },
/* 0x6c */ { NULL, NULL, 0 },
/* 0x6d */ { NULL, NULL, 0 },
/* 0x6e */ { NULL, NULL, 0 },
/* 0x6f */ { NULL, NULL, 0 },
/* 0x70 */ { "SMBtcon",reply_tcon,0},
/* 0x71 */ { "SMBtdis",reply_tdis,DO_CHDIR},
/* 0x72 */ { "SMBnegprot",reply_negprot,0},
/* 0x73 */ { "SMBsesssetupX",reply_sesssetup_and_X,0},
/* 0x74 */ { "SMBulogoffX", reply_ulogoffX, 0}, /* ulogoff doesn't give a valid TID */
/* 0x75 */ { "SMBtconX",reply_tcon_and_X,0},
/* 0x76 */ { NULL, NULL, 0 },
/* 0x77 */ { NULL, NULL, 0 },
/* 0x78 */ { NULL, NULL, 0 },
/* 0x79 */ { NULL, NULL, 0 },
/* 0x7a */ { NULL, NULL, 0 },
/* 0x7b */ { NULL, NULL, 0 },
/* 0x7c */ { NULL, NULL, 0 },
/* 0x7d */ { NULL, NULL, 0 },
/* 0x7e */ { NULL, NULL, 0 },
/* 0x7f */ { NULL, NULL, 0 },
/* 0x80 */ { "SMBdskattr",reply_dskattr,AS_USER},
/* 0x81 */ { "SMBsearch",reply_search,AS_USER},
/* 0x82 */ { "SMBffirst",reply_search,AS_USER},
/* 0x83 */ { "SMBfunique",reply_search,AS_USER},
/* 0x84 */ { "SMBfclose",reply_fclose,AS_USER},
/* 0x85 */ { NULL, NULL, 0 },
/* 0x86 */ { NULL, NULL, 0 },
/* 0x87 */ { NULL, NULL, 0 },
/* 0x88 */ { NULL, NULL, 0 },
/* 0x89 */ { NULL, NULL, 0 },
/* 0x8a */ { NULL, NULL, 0 },
/* 0x8b */ { NULL, NULL, 0 },
/* 0x8c */ { NULL, NULL, 0 },
/* 0x8d */ { NULL, NULL, 0 },
/* 0x8e */ { NULL, NULL, 0 },
/* 0x8f */ { NULL, NULL, 0 },
/* 0x90 */ { NULL, NULL, 0 },
/* 0x91 */ { NULL, NULL, 0 },
/* 0x92 */ { NULL, NULL, 0 },
/* 0x93 */ { NULL, NULL, 0 },
/* 0x94 */ { NULL, NULL, 0 },
/* 0x95 */ { NULL, NULL, 0 },
/* 0x96 */ { NULL, NULL, 0 },
/* 0x97 */ { NULL, NULL, 0 },
/* 0x98 */ { NULL, NULL, 0 },
/* 0x99 */ { NULL, NULL, 0 },
/* 0x9a */ { NULL, NULL, 0 },
/* 0x9b */ { NULL, NULL, 0 },
/* 0x9c */ { NULL, NULL, 0 },
/* 0x9d */ { NULL, NULL, 0 },
/* 0x9e */ { NULL, NULL, 0 },
/* 0x9f */ { NULL, NULL, 0 },
/* 0xa0 */ { "SMBnttrans", reply_nttrans, AS_USER | CAN_IPC | QUEUE_IN_OPLOCK},
/* 0xa1 */ { "SMBnttranss", reply_nttranss, AS_USER | CAN_IPC },
/* 0xa2 */ { "SMBntcreateX", reply_ntcreate_and_X, AS_USER | CAN_IPC | QUEUE_IN_OPLOCK },
/* 0xa3 */ { NULL, NULL, 0 },
/* 0xa4 */ { "SMBntcancel", reply_ntcancel, 0 },
/* 0xa5 */ { "SMBntrename", reply_ntrename, AS_USER | NEED_WRITE | QUEUE_IN_OPLOCK },
/* 0xa6 */ { NULL, NULL, 0 },
/* 0xa7 */ { NULL, NULL, 0 },
/* 0xa8 */ { NULL, NULL, 0 },
/* 0xa9 */ { NULL, NULL, 0 },
/* 0xaa */ { NULL, NULL, 0 },
/* 0xab */ { NULL, NULL, 0 },
/* 0xac */ { NULL, NULL, 0 },
/* 0xad */ { NULL, NULL, 0 },
/* 0xae */ { NULL, NULL, 0 },
/* 0xaf */ { NULL, NULL, 0 },
/* 0xb0 */ { NULL, NULL, 0 },
/* 0xb1 */ { NULL, NULL, 0 },
/* 0xb2 */ { NULL, NULL, 0 },
/* 0xb3 */ { NULL, NULL, 0 },
/* 0xb4 */ { NULL, NULL, 0 },
/* 0xb5 */ { NULL, NULL, 0 },
/* 0xb6 */ { NULL, NULL, 0 },
/* 0xb7 */ { NULL, NULL, 0 },
/* 0xb8 */ { NULL, NULL, 0 },
/* 0xb9 */ { NULL, NULL, 0 },
/* 0xba */ { NULL, NULL, 0 },
/* 0xbb */ { NULL, NULL, 0 },
/* 0xbc */ { NULL, NULL, 0 },
/* 0xbd */ { NULL, NULL, 0 },
/* 0xbe */ { NULL, NULL, 0 },
/* 0xbf */ { NULL, NULL, 0 },
/* 0xc0 */ { "SMBsplopen",reply_printopen,AS_USER | QUEUE_IN_OPLOCK },
/* 0xc1 */ { "SMBsplwr",reply_printwrite,AS_USER},
/* 0xc2 */ { "SMBsplclose",reply_printclose,AS_USER},
/* 0xc3 */ { "SMBsplretq",reply_printqueue,AS_USER},
/* 0xc4 */ { NULL, NULL, 0 },
/* 0xc5 */ { NULL, NULL, 0 },
/* 0xc6 */ { NULL, NULL, 0 },
/* 0xc7 */ { NULL, NULL, 0 },
/* 0xc8 */ { NULL, NULL, 0 },
/* 0xc9 */ { NULL, NULL, 0 },
/* 0xca */ { NULL, NULL, 0 },
/* 0xcb */ { NULL, NULL, 0 },
/* 0xcc */ { NULL, NULL, 0 },
/* 0xcd */ { NULL, NULL, 0 },
/* 0xce */ { NULL, NULL, 0 },
/* 0xcf */ { NULL, NULL, 0 },
/* 0xd0 */ { "SMBsends",reply_sends,AS_GUEST},
/* 0xd1 */ { "SMBsendb",NULL,AS_GUEST},
/* 0xd2 */ { "SMBfwdname",NULL,AS_GUEST},
/* 0xd3 */ { "SMBcancelf",NULL,AS_GUEST},
/* 0xd4 */ { "SMBgetmac",NULL,AS_GUEST},
/* 0xd5 */ { "SMBsendstrt",reply_sendstrt,AS_GUEST},
/* 0xd6 */ { "SMBsendend",reply_sendend,AS_GUEST},
/* 0xd7 */ { "SMBsendtxt",reply_sendtxt,AS_GUEST},
/* 0xd8 */ { NULL, NULL, 0 },
/* 0xd9 */ { NULL, NULL, 0 },
/* 0xda */ { NULL, NULL, 0 },
/* 0xdb */ { NULL, NULL, 0 },
/* 0xdc */ { NULL, NULL, 0 },
/* 0xdd */ { NULL, NULL, 0 },
/* 0xde */ { NULL, NULL, 0 },
/* 0xdf */ { NULL, NULL, 0 },
/* 0xe0 */ { NULL, NULL, 0 },
/* 0xe1 */ { NULL, NULL, 0 },
/* 0xe2 */ { NULL, NULL, 0 },
/* 0xe3 */ { NULL, NULL, 0 },
/* 0xe4 */ { NULL, NULL, 0 },
/* 0xe5 */ { NULL, NULL, 0 },
/* 0xe6 */ { NULL, NULL, 0 },
/* 0xe7 */ { NULL, NULL, 0 },
/* 0xe8 */ { NULL, NULL, 0 },
/* 0xe9 */ { NULL, NULL, 0 },
/* 0xea */ { NULL, NULL, 0 },
/* 0xeb */ { NULL, NULL, 0 },
/* 0xec */ { NULL, NULL, 0 },
/* 0xed */ { NULL, NULL, 0 },
/* 0xee */ { NULL, NULL, 0 },
/* 0xef */ { NULL, NULL, 0 },
/* 0xf0 */ { NULL, NULL, 0 },
/* 0xf1 */ { NULL, NULL, 0 },
/* 0xf2 */ { NULL, NULL, 0 },
/* 0xf3 */ { NULL, NULL, 0 },
/* 0xf4 */ { NULL, NULL, 0 },
/* 0xf5 */ { NULL, NULL, 0 },
/* 0xf6 */ { NULL, NULL, 0 },
/* 0xf7 */ { NULL, NULL, 0 },
/* 0xf8 */ { NULL, NULL, 0 },
/* 0xf9 */ { NULL, NULL, 0 },
/* 0xfa */ { NULL, NULL, 0 },
/* 0xfb */ { NULL, NULL, 0 },
/* 0xfc */ { NULL, NULL, 0 },
/* 0xfd */ { NULL, NULL, 0 },
/* 0xfe */ { NULL, NULL, 0 },
/* 0xff */ { NULL, NULL, 0 }

};

/*******************************************************************
 Dump a packet to a file.
********************************************************************/

static void smb_dump(const char *name, int type, char *data, ssize_t len)
{
	int fd, i;
	pstring fname;
	if (DEBUGLEVEL < 50) return;

	if (len < 4) len = smb_len(data)+4;
	for (i=1;i<100;i++) {
		slprintf(fname,sizeof(fname)-1, "/tmp/%s.%d.%s", name, i,
				type ? "req" : "resp");
		fd = open(fname, O_WRONLY|O_CREAT|O_EXCL, 0644);
		if (fd != -1 || errno != EEXIST) break;
	}
	if (fd != -1) {
		ssize_t ret = write(fd, data, len);
		if (ret != len)
			DEBUG(0,("smb_dump: problem: write returned %d\n", (int)ret ));
		close(fd);
		DEBUG(0,("created %s len %lu\n", fname, (unsigned long)len));
	}
}


/****************************************************************************
 Do a switch on the message type, and return the response size
****************************************************************************/

static int switch_message(int type,char *inbuf,char *outbuf,int size,int bufsize)
{
	static pid_t pid= (pid_t)-1;
	int outsize = 0;

	type &= 0xff;

	if (pid == (pid_t)-1)
		pid = sys_getpid();

	errno = 0;
	set_saved_error_triple(0, 0, NT_STATUS_OK);

	last_message = type;

	/* Make sure this is an SMB packet. smb_size contains NetBIOS header so subtract 4 from it. */
	if ((strncmp(smb_base(inbuf),"\377SMB",4) != 0) || (size < (smb_size - 4))) {
		DEBUG(2,("Non-SMB packet of length %d. Terminating server\n",smb_len(inbuf)));
		exit_server("Non-SMB packet");
		return(-1);
	}

	/* yuck! this is an interim measure before we get rid of our
		current inbuf/outbuf system */
	global_smbpid = SVAL(inbuf,smb_pid);

	if (smb_messages[type].fn == NULL) {
		DEBUG(0,("Unknown message type %d!\n",type));
		smb_dump("Unknown", 1, inbuf, size);
		outsize = reply_unknown(inbuf,outbuf);
	} else {
		int flags = smb_messages[type].flags;
		static uint16 last_session_tag = UID_FIELD_INVALID;
		/* In share mode security we must ignore the vuid. */
		uint16 session_tag = (lp_security() == SEC_SHARE) ? UID_FIELD_INVALID : SVAL(inbuf,smb_uid);
		connection_struct *conn = conn_find(SVAL(inbuf,smb_tid));

		DEBUG(3,("switch message %s (pid %d) conn 0x%x\n",smb_fn_name(type),(int)pid,(unsigned int)conn));

		smb_dump(smb_fn_name(type), 1, inbuf, size);
		if(global_oplock_break) {
			if(flags & QUEUE_IN_OPLOCK) {
				/* 
				 * Queue this message as we are the process of an oplock break.
				 */

				DEBUG( 2, ( "switch_message: queueing message due to being in " ) );
				DEBUGADD( 2, ( "oplock break state.\n" ) );

				push_oplock_pending_smb_message( inbuf, size );
				return -1;
			}
		}

		/* Ensure this value is replaced in the incoming packet. */
		SSVAL(inbuf,smb_uid,session_tag);

		/*
		 * Ensure the correct username is in current_user_info.
		 * This is a really ugly bugfix for problems with
		 * multiple session_setup_and_X's being done and
		 * allowing %U and %G substitutions to work correctly.
		 * There is a reason this code is done here, don't
		 * move it unless you know what you're doing... :-).
		 * JRA.
		 */

		if (session_tag != last_session_tag) {
			user_struct *vuser = NULL;

			last_session_tag = session_tag;
			if(session_tag != UID_FIELD_INVALID)
				vuser = get_valid_user_struct(session_tag);           
			if(vuser != NULL)
				set_current_user_info(&vuser->user);
		}

		/* does this protocol need to be run as root? */
		if (!(flags & AS_USER))
			change_to_root_user();

		/* does this protocol need a valid tree connection? */
		if ((flags & AS_USER) && !conn) {
			/* Amazingly, the error code depends on the command (from Samba4). */
			if (type == SMBntcreateX) {
				return ERROR_NT(NT_STATUS_INVALID_HANDLE);
			} else {
				return ERROR_DOS(ERRSRV, ERRinvnid);
			}
		}


		/* does this protocol need to be run as the connected user? */
		if ((flags & AS_USER) && !change_to_user(conn,session_tag)) {
			if (flags & AS_GUEST) 
				flags &= ~AS_USER;
			else
				return(ERROR_FORCE_DOS(ERRSRV,ERRbaduid));
		}

		/* this code is to work around a bug is MS client 3 without
			introducing a security hole - it needs to be able to do
			print queue checks as guest if it isn't logged in properly */
		if (flags & AS_USER)
			flags &= ~AS_GUEST;

		/* does it need write permission? */
		if ((flags & NEED_WRITE) && !CAN_WRITE(conn))
			return(ERROR_DOS(ERRSRV,ERRaccess));

		/* ipc services are limited */
		if (IS_IPC(conn) && (flags & AS_USER) && !(flags & CAN_IPC))
			return(ERROR_DOS(ERRSRV,ERRaccess));	    

		/* load service specific parameters */
		if (conn) {
			if (!set_current_service(conn,SVAL(inbuf,smb_flg),(flags & (AS_USER|DO_CHDIR)?True:False))) {
				return(ERROR_DOS(ERRSRV,ERRaccess));
			}
			conn->num_smb_operations++;
		}

		/* does this protocol need to be run as guest? */
		if ((flags & AS_GUEST) && (!change_to_guest() || 
				!check_access(smbd_server_fd(), lp_hostsallow(-1), lp_hostsdeny(-1))))
			return(ERROR_DOS(ERRSRV,ERRaccess));

		outsize = smb_messages[type].fn(conn, inbuf,outbuf,size,bufsize);
	}

	smb_dump(smb_fn_name(type), 0, outbuf, outsize);

	return(outsize);
}


/****************************************************************************
 Construct a reply to the incoming packet.
****************************************************************************/

static int construct_reply(char *inbuf,char *outbuf,int size,int bufsize)
{
	int type = CVAL(inbuf,smb_com);
	int outsize = 0;
	int msg_type = CVAL(inbuf,0);

	GetTimeOfDay(&smb_last_time);

	chain_size = 0;
	file_chain_reset();
	reset_chain_p();

	if (msg_type != 0)
		return(reply_special(inbuf,outbuf));  

	construct_reply_common(inbuf, outbuf);

	outsize = switch_message(type,inbuf,outbuf,size,bufsize);

	outsize += chain_size;

	if(outsize > 4)
		smb_setlen(outbuf,outsize - 4);
	return(outsize);
}

/****************************************************************************
 Keep track of the number of running smbd's. This functionality is used to
 'hard' limit Samba overhead on resource constrained systems. 
****************************************************************************/

static BOOL process_count_update_successful = False;

static int32 increment_smbd_process_count(void)
{
	int32 total_smbds;

	if (lp_max_smbd_processes()) {
		total_smbds = 0;
		if (tdb_change_int32_atomic(conn_tdb_ctx(), "INFO/total_smbds", &total_smbds, 1) == -1)
			return 1;
		process_count_update_successful = True;
		return total_smbds + 1;
	}
	return 1;
}

void decrement_smbd_process_count(void)
{
	int32 total_smbds;

	if (lp_max_smbd_processes() && process_count_update_successful) {
		total_smbds = 1;
		tdb_change_int32_atomic(conn_tdb_ctx(), "INFO/total_smbds", &total_smbds, -1);
	}
}

static BOOL smbd_process_limit(void)
{
	int32  total_smbds;
	
	if (lp_max_smbd_processes()) {

		/* Always add one to the smbd process count, as exit_server() always
		 * subtracts one.
		 */

		if (!conn_tdb_ctx()) {
			DEBUG(0,("smbd_process_limit: max smbd processes parameter set with status parameter not \
set. Ignoring max smbd restriction.\n"));
			return False;
		}

		total_smbds = increment_smbd_process_count();
		return total_smbds > lp_max_smbd_processes();
	}
	else
		return False;
}

/****************************************************************************
 Process an smb from the client - split out from the smbd_process() code so
 it can be used by the oplock break code.
****************************************************************************/

void process_smb(char *inbuf, char *outbuf)
{
	static int trans_num;
	int msg_type = CVAL(inbuf,0);
	int32 len = smb_len(inbuf);
	int nread = len + 4;

	DO_PROFILE_INC(smb_count);

	if (trans_num == 0) {
		/* on the first packet, check the global hosts allow/ hosts
		deny parameters before doing any parsing of the packet
		passed to us by the client.  This prevents attacks on our
		parsing code from hosts not in the hosts allow list */
		if (smbd_process_limit() ||
				!check_access(smbd_server_fd(), lp_hostsallow(-1), lp_hostsdeny(-1))) {
			/* send a negative session response "not listening on calling name" */
			static unsigned char buf[5] = {0x83, 0, 0, 1, 0x81};
			DEBUG( 1, ( "Connection denied from %s\n", client_addr() ) );
			(void)send_smb(smbd_server_fd(),(char *)buf);
			exit_server("connection denied");
		}
	}

	DEBUG( 6, ( "got message type 0x%x of len 0x%x\n", msg_type, len ) );
	DEBUG( 3, ( "Transaction %d of length %d\n", trans_num, nread ) );

	if (msg_type == 0)
		show_msg(inbuf);
	else if(msg_type == SMBkeepalive)
		return; /* Keepalive packet. */

	nread = construct_reply(inbuf,outbuf,nread,max_send);
      
	if(nread > 0) {
		if (CVAL(outbuf,0) == 0)
			show_msg(outbuf);
	
		if (nread != smb_len(outbuf) + 4) {
			DEBUG(0,("ERROR: Invalid message response size! %d %d\n",
				nread, smb_len(outbuf)));
		} else if (!send_smb(smbd_server_fd(),outbuf)) {
			exit_server("process_smb: send_smb failed.");
		}
	}
	trans_num++;
}

/****************************************************************************
 Return a string containing the function name of a SMB command.
****************************************************************************/

const char *smb_fn_name(int type)
{
	const char *unknown_name = "SMBunknown";

	if (smb_messages[type].name == NULL)
		return(unknown_name);

	return(smb_messages[type].name);
}

/****************************************************************************
 Helper functions for contruct_reply.
****************************************************************************/

static uint32 common_flags2 = FLAGS2_LONG_PATH_COMPONENTS|FLAGS2_32_BIT_ERROR_CODES;

void add_to_common_flags2(uint32 v)
{
	common_flags2 |= v;
}

void remove_from_common_flags2(uint32 v)
{
	common_flags2 &= ~v;
}

void construct_reply_common(char *inbuf,char *outbuf)
{
	memset(outbuf,'\0',smb_size);

	set_message(outbuf,0,0,True);
	SCVAL(outbuf,smb_com,CVAL(inbuf,smb_com));
	
	memcpy(outbuf+4,inbuf+4,4);
	SCVAL(outbuf,smb_rcls,SMB_SUCCESS);
	SCVAL(outbuf,smb_reh,0);
	SCVAL(outbuf,smb_flg, FLAG_REPLY | (CVAL(inbuf,smb_flg) & FLAG_CASELESS_PATHNAMES)); 
	SSVAL(outbuf,smb_flg2,
		(SVAL(inbuf,smb_flg2) & FLAGS2_UNICODE_STRINGS) |
		common_flags2);

	SSVAL(outbuf,smb_err,SMB_SUCCESS);
	SSVAL(outbuf,smb_tid,SVAL(inbuf,smb_tid));
	SSVAL(outbuf,smb_pid,SVAL(inbuf,smb_pid));
	SSVAL(outbuf,smb_uid,SVAL(inbuf,smb_uid));
	SSVAL(outbuf,smb_mid,SVAL(inbuf,smb_mid));
}

/****************************************************************************
 Construct a chained reply and add it to the already made reply
****************************************************************************/

int chain_reply(char *inbuf,char *outbuf,int size,int bufsize)
{
	static char *orig_inbuf;
	static char *orig_outbuf;
	int smb_com1, smb_com2 = CVAL(inbuf,smb_vwv0);
	unsigned smb_off2 = SVAL(inbuf,smb_vwv1);
	char *inbuf2, *outbuf2;
	int outsize2;
	char inbuf_saved[smb_wct];
	char outbuf_saved[smb_wct];
	int outsize = smb_len(outbuf) + 4;

	/* maybe its not chained */
	if (smb_com2 == 0xFF) {
		SCVAL(outbuf,smb_vwv0,0xFF);
		return outsize;
	}

	if (chain_size == 0) {
		/* this is the first part of the chain */
		orig_inbuf = inbuf;
		orig_outbuf = outbuf;
	}

	/*
	 * The original Win95 redirector dies on a reply to
	 * a lockingX and read chain unless the chain reply is
	 * 4 byte aligned. JRA.
	 */

	outsize = (outsize + 3) & ~3;

	/* we need to tell the client where the next part of the reply will be */
	SSVAL(outbuf,smb_vwv1,smb_offset(outbuf+outsize,outbuf));
	SCVAL(outbuf,smb_vwv0,smb_com2);

	/* remember how much the caller added to the chain, only counting stuff
		after the parameter words */
	chain_size += outsize - smb_wct;

	/* work out pointers into the original packets. The
		headers on these need to be filled in */
	inbuf2 = orig_inbuf + smb_off2 + 4 - smb_wct;
	outbuf2 = orig_outbuf + SVAL(outbuf,smb_vwv1) + 4 - smb_wct;

	/* remember the original command type */
	smb_com1 = CVAL(orig_inbuf,smb_com);

	/* save the data which will be overwritten by the new headers */
	memcpy(inbuf_saved,inbuf2,smb_wct);
	memcpy(outbuf_saved,outbuf2,smb_wct);

	/* give the new packet the same header as the last part of the SMB */
	memmove(inbuf2,inbuf,smb_wct);

	/* create the in buffer */
	SCVAL(inbuf2,smb_com,smb_com2);

	/* create the out buffer */
	construct_reply_common(inbuf2, outbuf2);

	DEBUG(3,("Chained message\n"));
	show_msg(inbuf2);

	/* process the request */
	outsize2 = switch_message(smb_com2,inbuf2,outbuf2,size-chain_size,
				bufsize-chain_size);

	/* copy the new reply and request headers over the old ones, but
		preserve the smb_com field */
	memmove(orig_outbuf,outbuf2,smb_wct);
	SCVAL(orig_outbuf,smb_com,smb_com1);

	/* restore the saved data, being careful not to overwrite any
		data from the reply header */
	memcpy(inbuf2,inbuf_saved,smb_wct);

	{
		int ofs = smb_wct - PTR_DIFF(outbuf2,orig_outbuf);
		if (ofs < 0) ofs = 0;
			memmove(outbuf2+ofs,outbuf_saved+ofs,smb_wct-ofs);
	}

	return outsize2;
}

/****************************************************************************
 Setup the needed select timeout.
****************************************************************************/

static int setup_select_timeout(void)
{
	int select_timeout;
	int t;

	select_timeout = blocking_locks_timeout(SMBD_SELECT_TIMEOUT);
	select_timeout *= 1000;

	t = change_notify_timeout();
	if (t != -1)
		select_timeout = MIN(select_timeout, t*1000);

	if (print_notify_messages_pending())
		select_timeout = MIN(select_timeout, 1000);

	return select_timeout;
}

/****************************************************************************
 Check if services need reloading.
****************************************************************************/

void check_reload(int t)
{
	static pid_t mypid = 0;
	static time_t last_smb_conf_reload_time = 0;
	static time_t last_printer_reload_time = 0;
	time_t printcap_cache_time = (time_t)lp_printcap_cache_time();

	if(last_smb_conf_reload_time == 0) {
		last_smb_conf_reload_time = t;
		/* Our printing subsystem might not be ready at smbd start up.
		   Then no printer is available till the first printers check
		   is performed.  A lower initial interval circumvents this. */
		if ( printcap_cache_time > 60 )
			last_printer_reload_time = t - printcap_cache_time + 60;
		else
			last_printer_reload_time = t;
<<<<<<< HEAD
=======
	}

	if (mypid != getpid()) { /* First time or fork happened meanwhile */
		/* randomize over 60 second the printcap reload to avoid all
		 * process hitting cupsd at the same time */
		int time_range = 60;

		last_printer_reload_time += random() % time_range;
		mypid = getpid();
>>>>>>> 369c89d3
	}

	if (reload_after_sighup || (t >= last_smb_conf_reload_time+SMBD_RELOAD_CHECK)) {
		reload_services(True);
		reload_after_sighup = False;
		last_smb_conf_reload_time = t;
	}

	/* 'printcap cache time = 0' disable the feature */
	
	if ( printcap_cache_time != 0 )
	{ 
		/* see if it's time to reload or if the clock has been set back */
		
		if ( (t >= last_printer_reload_time+printcap_cache_time) 
			|| (t-last_printer_reload_time  < 0) ) 
		{
			DEBUG( 3,( "Printcap cache time expired.\n"));
			reload_printers();
			last_printer_reload_time = t;
		}
	}
}

/****************************************************************************
 Process any timeout housekeeping. Return False if the caller should exit.
****************************************************************************/

static BOOL timeout_processing(int deadtime, int *select_timeout, time_t *last_timeout_processing_time)
{
	static time_t last_keepalive_sent_time = 0;
	static time_t last_idle_closed_check = 0;
	time_t t;
	BOOL allidle = True;

	if (smb_read_error == READ_EOF) {
		DEBUG(3,("timeout_processing: End of file from client (client has disconnected).\n"));
		return False;
	}

	if (smb_read_error == READ_ERROR) {
		DEBUG(3,("timeout_processing: receive_smb error (%s) Exiting\n",
			strerror(errno)));
		return False;
	}

	if (smb_read_error == READ_BAD_SIG) {
		DEBUG(3,("timeout_processing: receive_smb error bad smb signature. Exiting\n"));
		return False;
	}

	*last_timeout_processing_time = t = time(NULL);

	if(last_keepalive_sent_time == 0)
		last_keepalive_sent_time = t;

	if(last_idle_closed_check == 0)
		last_idle_closed_check = t;

	/* become root again if waiting */
	change_to_root_user();

	/* run all registered idle events */
	smb_run_idle_events(t);

	/* check if we need to reload services */
	check_reload(t);

	/* automatic timeout if all connections are closed */      
	if (conn_num_open()==0 && (t - last_idle_closed_check) >= IDLE_CLOSED_TIMEOUT) {
		DEBUG( 2, ( "Closing idle connection\n" ) );
		return False;
	} else {
		last_idle_closed_check = t;
	}

	if (keepalive && (t - last_keepalive_sent_time)>keepalive) {
		if (!send_keepalive(smbd_server_fd())) {
			DEBUG( 2, ( "Keepalive failed - exiting.\n" ) );
			return False;
		}

		/* send a keepalive for a password server or the like.
			This is attached to the auth_info created in the
		negprot */
		if (negprot_global_auth_context && negprot_global_auth_context->challenge_set_method 
				&& negprot_global_auth_context->challenge_set_method->send_keepalive) {

			negprot_global_auth_context->challenge_set_method->send_keepalive
			(&negprot_global_auth_context->challenge_set_method->private_data);
		}

		last_keepalive_sent_time = t;
	}

	/* check for connection timeouts */
	allidle = conn_idle_all(t, deadtime);

	if (allidle && conn_num_open()>0) {
		DEBUG(2,("Closing idle connection 2.\n"));
		return False;
	}

	if(global_machine_password_needs_changing && 
			/* for ADS we need to do a regular ADS password change, not a domain
					password change */
			lp_security() == SEC_DOMAIN) {

		unsigned char trust_passwd_hash[16];
		time_t lct;

		/*
		 * We're in domain level security, and the code that
		 * read the machine password flagged that the machine
		 * password needs changing.
		 */

		/*
		 * First, open the machine password file with an exclusive lock.
		 */

		if (secrets_lock_trust_account_password(lp_workgroup(), True) == False) {
			DEBUG(0,("process: unable to lock the machine account password for \
machine %s in domain %s.\n", global_myname(), lp_workgroup() ));
			return True;
		}

		if(!secrets_fetch_trust_account_password(lp_workgroup(), trust_passwd_hash, &lct, NULL)) {
			DEBUG(0,("process: unable to read the machine account password for \
machine %s in domain %s.\n", global_myname(), lp_workgroup()));
			secrets_lock_trust_account_password(lp_workgroup(), False);
			return True;
		}

		/*
		 * Make sure someone else hasn't already done this.
		 */

		if(t < lct + lp_machine_password_timeout()) {
			global_machine_password_needs_changing = False;
			secrets_lock_trust_account_password(lp_workgroup(), False);
			return True;
		}

		/* always just contact the PDC here */
    
		change_trust_account_password( lp_workgroup(), NULL);
		global_machine_password_needs_changing = False;
		secrets_lock_trust_account_password(lp_workgroup(), False);
	}

	/*
	 * Check to see if we have any blocking locks
	 * outstanding on the queue.
	 */
	process_blocking_lock_queue(t);

	/* update printer queue caches if necessary */
  
	update_monitored_printq_cache();
  
	/*
	 * Check to see if we have any change notifies 
	 * outstanding on the queue.
	 */
	process_pending_change_notify_queue(t);

	/*
	 * Now we are root, check if the log files need pruning.
	 * Force a log file check.
	 */
	force_check_log_size();
	check_log_size();

	/* Send any queued printer notify message to interested smbd's. */

	print_notify_send_messages(0);

	/*
	 * Modify the select timeout depending upon
	 * what we have remaining in our queues.
	 */

	*select_timeout = setup_select_timeout();

	return True;
}

/****************************************************************************
 Accessor functions for InBuffer, OutBuffer.
****************************************************************************/

char *get_InBuffer(void)
{
<<<<<<< HEAD
	time_t last_timeout_processing_time = time(NULL);
	unsigned int num_smbs = 0;
	const size_t total_buffer_size = BUFFER_SIZE + LARGE_WRITEX_HDR_SIZE + SAFETY_MARGIN;

	InBuffer = (char *)SMB_MALLOC(total_buffer_size);
	OutBuffer = (char *)SMB_MALLOC(total_buffer_size);
	if ((InBuffer == NULL) || (OutBuffer == NULL)) 
		return;
=======
	return InBuffer;
}

void set_InBuffer(char *new_inbuf)
{
	InBuffer = new_inbuf;
}

char *get_OutBuffer(void)
{
	return OutBuffer;
}
>>>>>>> 369c89d3

void set_OutBuffer(char *new_outbuf)
{
	OutBuffer = new_outbuf;
}

/****************************************************************************
 Free an InBuffer. Checks if not in use by aio system.
 Must have been allocated by NewInBuffer.
****************************************************************************/

void free_InBuffer(char *inbuf)
{
	if (!aio_inbuffer_in_use(inbuf)) {
		SAFE_FREE(inbuf);
	}
}

/****************************************************************************
 Free an OutBuffer. No outbuffers currently stolen by aio system.
 Must have been allocated by NewInBuffer.
****************************************************************************/

void free_OutBuffer(char *outbuf)
{
	SAFE_FREE(outbuf);
}

const int total_buffer_size = (BUFFER_SIZE + LARGE_WRITEX_HDR_SIZE + SAFETY_MARGIN);

/****************************************************************************
 Allocate a new InBuffer. Returns the new and old ones.
****************************************************************************/

char *NewInBuffer(char **old_inbuf)
{
	char *new_inbuf = (char *)SMB_MALLOC(total_buffer_size);
	if (!new_inbuf) {
		return NULL;
	}
	if (old_inbuf) {
		*old_inbuf = InBuffer;
	}
	InBuffer = new_inbuf;
#if defined(DEVELOPER)
	clobber_region(SAFE_STRING_FUNCTION_NAME, SAFE_STRING_LINE, InBuffer, total_buffer_size);
#endif
	return InBuffer;
}

/****************************************************************************
 Allocate a new OutBuffer. Returns the new and old ones.
****************************************************************************/

char *NewOutBuffer(char **old_outbuf)
{
	char *new_outbuf = (char *)SMB_MALLOC(total_buffer_size);
	if (!new_outbuf) {
		return NULL;
	}
	if (old_outbuf) {
		*old_outbuf = OutBuffer;
	}
	OutBuffer = new_outbuf;
#if defined(DEVELOPER)
	clobber_region(SAFE_STRING_FUNCTION_NAME, SAFE_STRING_LINE, OutBuffer, total_buffer_size);
#endif
	return OutBuffer;
}

/****************************************************************************
 Process commands from the client
****************************************************************************/

void smbd_process(void)
{
	time_t last_timeout_processing_time = time(NULL);
	unsigned int num_smbs = 0;

	/* Allocate the primary Inbut/Output buffers. */

	if ((NewInBuffer(NULL) == NULL) || (NewOutBuffer(NULL) == NULL)) 
		return;

	max_recv = MIN(lp_maxxmit(),BUFFER_SIZE);

	while (True) {
		int deadtime = lp_deadtime()*60;
		int select_timeout = setup_select_timeout();
		int num_echos;

		if (deadtime <= 0)
			deadtime = DEFAULT_SMBD_TIMEOUT;

		errno = 0;      
		
		/* free up temporary memory */
		lp_talloc_free();
		main_loop_talloc_free();

		/* run all registered idle events */
		smb_run_idle_events(time(NULL));


		/* Did someone ask for immediate checks on things like blocking locks ? */
		if (select_timeout == 0) {
			if(!timeout_processing( deadtime, &select_timeout, &last_timeout_processing_time))
				return;
			num_smbs = 0; /* Reset smb counter. */
		}

#if defined(DEVELOPER)
		clobber_region(SAFE_STRING_FUNCTION_NAME, SAFE_STRING_LINE, InBuffer, total_buffer_size);
#endif

		while (!receive_message_or_smb(InBuffer,BUFFER_SIZE+LARGE_WRITEX_HDR_SIZE,select_timeout)) {
			if(!timeout_processing( deadtime, &select_timeout, &last_timeout_processing_time))
				return;
			num_smbs = 0; /* Reset smb counter. */
		}

		/*
		 * Ensure we do timeout processing if the SMB we just got was
		 * only an echo request. This allows us to set the select
		 * timeout in 'receive_message_or_smb()' to any value we like
		 * without worrying that the client will send echo requests
		 * faster than the select timeout, thus starving out the
		 * essential processing (change notify, blocking locks) that
		 * the timeout code does. JRA.
		 */ 
		num_echos = smb_echo_count;

		clobber_region(SAFE_STRING_FUNCTION_NAME, SAFE_STRING_LINE, OutBuffer, total_buffer_size);

		process_smb(InBuffer, OutBuffer);

		if (smb_echo_count != num_echos) {
			if(!timeout_processing( deadtime, &select_timeout, &last_timeout_processing_time))
				return;
			num_smbs = 0; /* Reset smb counter. */
		}

		num_smbs++;

		/*
		 * If we are getting smb requests in a constant stream
		 * with no echos, make sure we attempt timeout processing
		 * every select_timeout milliseconds - but only check for this
		 * every 200 smb requests.
		 */
		
		if ((num_smbs % 200) == 0) {
			time_t new_check_time = time(NULL);
			if(new_check_time - last_timeout_processing_time >= (select_timeout/1000)) {
				if(!timeout_processing( deadtime, &select_timeout, &last_timeout_processing_time))
					return;
				num_smbs = 0; /* Reset smb counter. */
				last_timeout_processing_time = new_check_time; /* Reset time. */
			}
		}

		/* The timeout_processing function isn't run nearly
		   often enough to implement 'max log size' without
		   overrunning the size of the file by many megabytes.
		   This is especially true if we are running at debug
		   level 10.  Checking every 50 SMBs is a nice
		   tradeoff of performance vs log file size overrun. */

		if ((num_smbs % 50) == 0 && need_to_check_log_size()) {
			change_to_root_user();
			check_log_size();
		}
	}
}<|MERGE_RESOLUTION|>--- conflicted
+++ resolved
@@ -67,15 +67,9 @@
 
 static struct pending_message_list *smb_oplock_queue;
 static struct pending_message_list *smb_sharing_violation_queue;
-<<<<<<< HEAD
 
 enum q_type { OPLOCK_QUEUE, SHARE_VIOLATION_QUEUE };
 
-=======
-
-enum q_type { OPLOCK_QUEUE, SHARE_VIOLATION_QUEUE };
-
->>>>>>> 369c89d3
 /****************************************************************************
  Free up a message.
 ****************************************************************************/
@@ -92,11 +86,7 @@
  for processing.
 ****************************************************************************/
 
-<<<<<<< HEAD
-static BOOL push_queued_message(enum q_type qt, char *buf, int msg_len, struct timeval *ptv, char *private, size_t private_len)
-=======
 static BOOL push_queued_message(enum q_type qt, char *buf, int msg_len, struct timeval *ptv, char *private_data, size_t private_len)
->>>>>>> 369c89d3
 {
 	struct pending_message_list *tmp_msg;
 	struct pending_message_list *msg = SMB_MALLOC_P(struct pending_message_list);
@@ -119,13 +109,8 @@
 		msg->msg_time = *ptv;
 	}
 
-<<<<<<< HEAD
-	if (private) {
-		msg->private_data = data_blob(private, private_len);
-=======
 	if (private_data) {
 		msg->private_data = data_blob(private_data, private_len);
->>>>>>> 369c89d3
 		if (msg->private_data.data == NULL) {
 			DEBUG(0,("push_message: malloc fail (3)\n"));
 			data_blob_free(&msg->buf);
@@ -263,11 +248,7 @@
  for processing.
 ****************************************************************************/
 
-<<<<<<< HEAD
-BOOL push_sharing_violation_open_smb_message(struct timeval *ptv, char *private, size_t priv_len)
-=======
 BOOL push_sharing_violation_open_smb_message(struct timeval *ptv, char *private_data, size_t priv_len)
->>>>>>> 369c89d3
 {
 	uint16 mid = SVAL(InBuffer,smb_mid);
 	struct timeval tv;
@@ -293,11 +274,7 @@
 		(unsigned int)tv.tv_sec, (unsigned int)tv.tv_usec));
 
 	return push_queued_message(SHARE_VIOLATION_QUEUE, InBuffer,
-<<<<<<< HEAD
-			smb_len(InBuffer)+4, &tv, private, priv_len);
-=======
 			smb_len(InBuffer)+4, &tv, private_data, priv_len);
->>>>>>> 369c89d3
 }
 
 /****************************************************************************
@@ -1339,8 +1316,6 @@
 			last_printer_reload_time = t - printcap_cache_time + 60;
 		else
 			last_printer_reload_time = t;
-<<<<<<< HEAD
-=======
 	}
 
 	if (mypid != getpid()) { /* First time or fork happened meanwhile */
@@ -1350,7 +1325,6 @@
 
 		last_printer_reload_time += random() % time_range;
 		mypid = getpid();
->>>>>>> 369c89d3
 	}
 
 	if (reload_after_sighup || (t >= last_smb_conf_reload_time+SMBD_RELOAD_CHECK)) {
@@ -1545,16 +1519,6 @@
 
 char *get_InBuffer(void)
 {
-<<<<<<< HEAD
-	time_t last_timeout_processing_time = time(NULL);
-	unsigned int num_smbs = 0;
-	const size_t total_buffer_size = BUFFER_SIZE + LARGE_WRITEX_HDR_SIZE + SAFETY_MARGIN;
-
-	InBuffer = (char *)SMB_MALLOC(total_buffer_size);
-	OutBuffer = (char *)SMB_MALLOC(total_buffer_size);
-	if ((InBuffer == NULL) || (OutBuffer == NULL)) 
-		return;
-=======
 	return InBuffer;
 }
 
@@ -1567,7 +1531,6 @@
 {
 	return OutBuffer;
 }
->>>>>>> 369c89d3
 
 void set_OutBuffer(char *new_outbuf)
 {
