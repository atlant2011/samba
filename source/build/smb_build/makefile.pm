--- conflicted
+++ resolved
@@ -101,22 +101,6 @@
 	$self->output("$ctx->{NAME}_$var =$tmplist\n");
 }
 
-<<<<<<< HEAD
-sub Integrated($$)
-{
-	my ($self,$ctx) = @_;
-
-	$self->_prepare_list($ctx, "OBJ_LIST");
-	$self->output("$ctx->{SUBSYSTEM}_OBJ_LIST += \$($ctx->{NAME}_OBJ_LIST)\n");
-	if(defined($ctx->{INIT_FUNCTION})) {
-		my $init_fn = $ctx->{INIT_FUNCTION};
-		$init_fn =~ s/"/\\\"/g;
-		$self->output("$ctx->{SUBSYSTEM}_INIT_FUNCTIONS += \"$init_fn,\"\n");
-	}
-}
-
-=======
->>>>>>> 16b4af18
 sub SharedModulePrimitives($$)
 {
 	my ($self,$ctx) = @_;
@@ -157,11 +141,7 @@
 	}
 
 	$self->output("$ctx->{NAME}_OUTPUT = $ctx->{OUTPUT}\n");
-<<<<<<< HEAD
-	$self->_prepare_list($ctx, "OBJ_LIST");
-=======
 	$self->_prepare_list($ctx, "FULL_OBJ_LIST");
->>>>>>> 16b4af18
 	$self->_prepare_list($ctx, "DEPEND_LIST");
 	$self->_prepare_list($ctx, "LINK_FLAGS");
 
@@ -197,11 +177,7 @@
 
 	if (not grep(/STATIC_LIBRARY/, @{$ctx->{OUTPUT_TYPE}})) {
 		$self->output("$ctx->{NAME}_OUTPUT = $ctx->{OUTPUT}\n");
-<<<<<<< HEAD
-		$self->_prepare_list($ctx, "OBJ_LIST");
-=======
 		$self->_prepare_list($ctx, "FULL_OBJ_LIST");
->>>>>>> 16b4af18
 	}
 }
 
@@ -209,37 +185,14 @@
 {
 	my ($self,$ctx) = @_;
 
-<<<<<<< HEAD
-	$self->output("SHARED_LIBS += $ctx->{SHAREDDIR}/$ctx->{LIBRARY_REALNAME}\n") if (defined($ctx->{SO_VERSION}));
-=======
-	push (@{$self->{shared_libs}}, $ctx->{RESULT_SHARED_LIBRARY}) if (defined($ctx->{SO_VERSION}));
->>>>>>> 16b4af18
+	$self->output("SHARED_LIBS += $ctx->{RESULT_SHARED_LIBRARY}\n") if (defined($ctx->{SO_VERSION}));
 
 	$self->_prepare_list($ctx, "DEPEND_LIST");
 	$self->_prepare_list($ctx, "LINK_FLAGS");
 
-<<<<<<< HEAD
 	$self->output(<< "__EOD__"
 
-$ctx->{SHAREDDIR}/$ctx->{LIBRARY_REALNAME}: \$($ctx->{NAME}_DEPEND_LIST) \$($ctx->{NAME}_OBJ_LIST)
-=======
-	my $soarg = "";
-	my $lns = "";
-	if ($self->{config}->{SONAMEFLAG} ne "#" and defined($ctx->{LIBRARY_SONAME})) {
-		$soarg = "$self->{config}->{SONAMEFLAG}$ctx->{LIBRARY_SONAME}";
-		if ($ctx->{LIBRARY_REALNAME} ne $ctx->{LIBRARY_SONAME}) {
-			$lns .= "\n\t\@test \$($ctx->{NAME}_VERSION) = \$($ctx->{NAME}_SOVERSION) || ln -fs $ctx->{LIBRARY_REALNAME} $ctx->{SHAREDDIR}/$ctx->{LIBRARY_SONAME}";
-		}
-	}
-
-	if (defined($ctx->{LIBRARY_SONAME})) {
-		$lns .= "\n\t\@ln -fs $ctx->{LIBRARY_REALNAME} $ctx->{SHAREDDIR}/$ctx->{LIBRARY_DEBUGNAME}";
-	}
-
-	$self->output(<< "__EOD__"
-#
 $ctx->{RESULT_SHARED_LIBRARY}: \$($ctx->{NAME}_DEPEND_LIST) \$($ctx->{NAME}_FULL_OBJ_LIST)
->>>>>>> 16b4af18
 	\@echo Linking \$\@
 	\@mkdir -p $ctx->{SHAREDDIR}
 	\@\$(SHLD) \$(SHLD_FLAGS) \$(INTERN_LDFLAGS) -o \$\@ \$(INSTALL_LINK_FLAGS) \\
@@ -280,8 +233,10 @@
 
 	return unless (defined($ctx->{OBJ_FILES}));
 
-<<<<<<< HEAD
-	$self->_prepare_list($ctx, "OBJ_LIST");
+	push (@{$self->{static_libs}}, $ctx->{RESULT_STATIC_LIBRARY}) if ($ctx->{TYPE} eq "LIBRARY");
+
+	$self->output("$ctx->{NAME}_OUTPUT = $ctx->{OUTPUT}\n");
+	$self->_prepare_list($ctx, "FULL_OBJ_LIST");
 }
 
 sub InitFunctions($$)
@@ -293,12 +248,6 @@
 sub StaticLibrary($$)
 {
 	my ($self,$ctx) = @_;
-=======
-	push (@{$self->{static_libs}}, $ctx->{RESULT_STATIC_LIBRARY}) if ($ctx->{TYPE} eq "LIBRARY");
-
-	$self->output("$ctx->{NAME}_OUTPUT = $ctx->{OUTPUT}\n");
-	$self->_prepare_list($ctx, "FULL_OBJ_LIST");
-
 	$self->output(<< "__EOD__"
 #
 $ctx->{RESULT_STATIC_LIBRARY}: \$($ctx->{NAME}_FULL_OBJ_LIST)
@@ -306,7 +255,6 @@
 	\@rm -f \$@
 	\@mkdir -p $ctx->{STATICDIR}
 	\@\$(STLD) \$(STLD_FLAGS) \$@ \$($ctx->{NAME}_FULL_OBJ_LIST)
->>>>>>> 16b4af18
 
 	return unless (defined($ctx->{OBJ_FILES}));
 
@@ -334,40 +282,21 @@
 {
 	my ($self,$ctx) = @_;
 
-<<<<<<< HEAD
 	unless (defined($ctx->{INSTALLDIR})) {
 	} elsif ($ctx->{INSTALLDIR} eq "SBINDIR") {
-		$self->output("SBIN_PROGS += bin/$ctx->{BINARY}\n");
+		$self->output("SBIN_PROGS += $ctx->{RESULT_BINARY}\n");
 	} elsif ($ctx->{INSTALLDIR} eq "BINDIR") {
-		$self->output("BIN_PROGS += bin/$ctx->{BINARY}\n");
-	}
-
-	$self->output("binaries:: bin/$ctx->{BINARY}\n");
-
-	$self->_prepare_list($ctx, "OBJ_LIST");
-=======
-	my $extradir = "";
-
-	unless (defined($ctx->{INSTALLDIR})) {
-	} elsif ($ctx->{INSTALLDIR} eq "SBINDIR") {
-		push (@{$self->{sbin_progs}}, $ctx->{RESULT_BINARY});
-	} elsif ($ctx->{INSTALLDIR} eq "BINDIR") {
-		push (@{$self->{bin_progs}}, $ctx->{RESULT_BINARY});
+		$self->output("BIN_PROGS += $ctx->{RESULT_BINARY}\n");
 	}
 
 	$self->output("binaries:: $ctx->{TARGET_BINARY}\n");
 
 	$self->_prepare_list($ctx, "FULL_OBJ_LIST");
->>>>>>> 16b4af18
 	$self->_prepare_list($ctx, "DEPEND_LIST");
 	$self->_prepare_list($ctx, "LINK_FLAGS");
 
 $self->output(<< "__EOD__"
-<<<<<<< HEAD
-bin/$ctx->{BINARY}: \$($ctx->{NAME}_DEPEND_LIST) \$($ctx->{NAME}_OBJ_LIST)
-=======
 $ctx->{RESULT_BINARY}: \$($ctx->{NAME}_DEPEND_LIST) \$($ctx->{NAME}_FULL_OBJ_LIST)
->>>>>>> 16b4af18
 	\@echo Linking \$\@
 __EOD__
 	);
